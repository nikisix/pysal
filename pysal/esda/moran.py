"""
Moran's I Spatial Autocorrelation Statistics

"""
__author__ = "Sergio J. Rey <srey@asu.edu>"
from pysal.weights.spatial_lag import lag_spatial as slag
from pysal.esda.smoothing import assuncao_rate
import scipy.stats as stats
import numpy as np

__all__ = ["Moran", "Moran_Local", "Moran_BV", "Moran_BV_matrix",
           "Moran_Rate", "Moran_Local_Rate"]


PERMUTATIONS = 999


class Moran:
    """Moran's I Global Autocorrelation Statistic

    Parameters
    ----------

    y               : array
                      variable measured across n spatial units
    w               : W
                      spatial weights instance
    transformation  : string
                      weights transformation,  default is row-standardized "r".
                      Other options include "B": binary,  "D":
                      doubly-standardized,  "U": untransformed
                      (general weights), "V": variance-stabilizing.
    permutations    : int
                      number of random permutations for calculation of
                      pseudo-p_values
    two_tailed      : boolean
                      If True (default) analytical p-values for Moran are two
                      tailed, otherwise if False, they are one-tailed.

    Attributes
    ----------
    y            : array
                   original variable
    w            : W
                   original w object
    permutations : int
                   number of permutations
    I            : float
                   value of Moran's I
    EI           : float
                   expected value under normality assumption
    VI_norm      : float
                   variance of I under normality assumption
    seI_norm     : float
                   standard deviation of I under normality assumption
    z_norm       : float
                   z-value of I under normality assumption
    p_norm       : float
                   p-value of I under normality assumption
    VI_rand      : float
                   variance of I under randomization assumption
    seI_rand     : float
                   standard deviation of I under randomization assumption
    z_rand       : float
                   z-value of I under randomization assumption
    p_rand       : float
                   p-value of I under randomization assumption
<<<<<<< HEAD
    two_tailed   : Boolean
=======
    two_tailed   : boolean
>>>>>>> dc625648
                   If True p_norm and p_rand are two-tailed, otherwise they
                   are one-tailed.
    sim          : array
                   (if permutations>0)
                   vector of I values for permuted samples
    p_sim        : array
                   (if permutations>0)
                   p-value based on permutations (one-tailed)
                   null: spatial randomness
                   alternative: the observed I is extreme if
                   it is either extremely greater or extremely lower
                   than the values obtained based on permutations
    EI_sim       : float
                   (if permutations>0)
                   average value of I from permutations
    VI_sim       : float
                   (if permutations>0)
                   variance of I from permutations
    seI_sim      : float
                   (if permutations>0)
                   standard deviation of I under permutations.
    z_sim        : float
                   (if permutations>0)
                   standardized I based on permutations
    p_z_sim      : float
                   (if permutations>0)
                   p-value based on standard normal approximation from
                   permutations

    Examples
    --------
    >>> import pysal
    >>> w = pysal.open(pysal.examples.get_path("stl.gal")).read()
    >>> f = pysal.open(pysal.examples.get_path("stl_hom.txt"))
    >>> y = np.array(f.by_col['HR8893'])
    >>> mi = Moran(y,  w)
    >>> "%7.5f" % mi.I
    '0.24366'
    >>> mi.EI
    -0.012987012987012988
    >>> mi.p_norm
    0.00027147862770937614

    SIDS example replicating OpenGeoda

    >>> w = pysal.open(pysal.examples.get_path("sids2.gal")).read()
    >>> f = pysal.open(pysal.examples.get_path("sids2.dbf"))
    >>> SIDR = np.array(f.by_col("SIDR74"))
    >>> mi = pysal.Moran(SIDR,  w)
    >>> "%6.4f" % mi.I
    '0.2477'
    >>> mi.p_norm
    0.0001158330781489969

    One-tailed

    >>> mi_1 = pysal.Moran(SIDR,  w, two_tailed=False)
    >>> "%6.4f" % mi_1.I
    '0.2477'
    >>> mi_1.p_norm
    5.7916539074498452e-05


    5.7916539074498452e-05
    """
    def __init__(self, y, w, transformation="r", permutations=PERMUTATIONS,
        two_tailed=True):
        self.y = y
        w.transform = transformation
        self.w = w
        self.permutations = permutations
        self.__moments()
        self.I = self.__calc(self.z)
        self.z_norm = (self.I - self.EI) / self.seI_norm
        self.z_rand = (self.I - self.EI) / self.seI_rand

        if self.z_norm > 0:
            self.p_norm = 1 - stats.norm.cdf(self.z_norm)
            self.p_rand = 1 - stats.norm.cdf(self.z_rand)
        else:
            self.p_norm = stats.norm.cdf(self.z_norm)
            self.p_rand = stats.norm.cdf(self.z_rand)

        if two_tailed:
            self.p_norm *= 2.
            self.p_rand *= 2.


        if permutations:
            sim = [self.__calc(np.random.permutation(self.z))
                   for i in xrange(permutations)]
            self.sim = sim = np.array(sim)
            above = sim >= self.I
            larger = above.sum()
            if (self.permutations - larger) < larger:
                larger = self.permutations - larger
            self.p_sim = (larger + 1.) / (permutations + 1.)
            self.EI_sim = sim.sum() / permutations
            self.seI_sim = np.array(sim).std()
            self.VI_sim = self.seI_sim ** 2
            self.z_sim = (self.I - self.EI_sim) / self.seI_sim
            if self.z_sim > 0:
                self.p_z_sim = 1 - stats.norm.cdf(self.z_sim)
            else:
                self.p_z_sim = stats.norm.cdf(self.z_sim)

    def __repr__(self):
        return '''
        Moran's I: {}

        Normality Assumption
        --------------------
        Expected Value: {}
        Variance of I: {}
        Standard Dev. of I: {}
        Z-Value: {}
        P-Value: {}

        Randomization Assumption
        ------------------------
        Variance of I: {}
        Standard Dev. of I: {}
        Z-Value: {}
        P-Value: {}

        Permutation Results
        -------------------
        Number of Permutations: {}
        Average Expected Value: {}
        Variance of I: {}
        Standard Dev. of I: {}
        Standardized I: {}
        P-Value: {}
        '''.format(self.I, self.EI, self.VI_norm, self.seI_norm,
                self.z_norm, self.p_norm, self.VI_rand, self.seI_rand,
                self.z_rand, self.p_rand, self.permutations,
                self.EI_sim, self.VI_sim, self.seI_sim, self.z_sim,
                self.p_z_sim)


    def __moments(self):
        self.n = len(self.y)
        y = self.y
        #z = (y-y.mean())/y.std()
        z = y - y.mean()
        self.z = z
        self.z2ss = (z * z).sum()
        self.EI = -1. / (self.n - 1)
        n = self.n
        s1 = self.w.s1
        s0 = self.w.s0
        s2 = self.w.s2
        s02 = s0 * s0
        v_num = n * n * s1 - n * s2 + 3 * s0 * s0
        v_den = (n - 1) * (n + 1) * s0 * s0
        self.VI_norm = v_num / v_den - (1.0 / (n - 1)) ** 2
        self.seI_norm = self.VI_norm ** (1 / 2.)

        k = (1 / ((z ** 4).sum()) * (((z ** 2).sum()) ** 2))
        vi = (1 / (((n - 1) ** 3) * s02)) * ((n * ((n * n - 3 * n + 3)
                                                   * s1 - n * s2 + 3 * s02))
                                             - (k * ((n * n - n) * s1 - 2 * n *
                                                     s2 + 6 * s02)))
        self.VI_rand = vi
        self.seI_rand = vi ** (1 / 2.)

    def __calc(self, z):
        zl = slag(self.w, z)
        inum = (z * zl).sum()
        return self.n / self.w.s0 * inum / self.z2ss


class Moran_BV:
    """
    Bivariate Moran's I

    Parameters
    ----------
    x : array
        x-axis variable
    y : array
        wy will be on y axis
    w : W
        weight instance assumed to be aligned with y
    transformation  : {'R', 'B', 'D', 'U', 'V'}
                      weights transformation, default is row-standardized "r".
                      Other options include
                      "B": binary,
                      "D": doubly-standardized,
                      "U": untransformed (general weights),
                      "V": variance-stabilizing.
    permutations    : int
                      number of random permutations for calculation of pseudo
                      p_values

    Attributes
    ----------
    zx            : array
                    original x variable standardized by mean and std
    zy            : array
                    original y variable standardized by mean and std
    w             : W
                    original w object
    permutation   : int
                    number of permutations
    I             : float
                    value of bivariate Moran's I
    sim           : array
                    (if permutations>0)
                    vector of I values for permuted samples
    p_sim         : float
                    (if permutations>0)
                    p-value based on permutations (one-sided)
                    null: spatial randomness
                    alternative: the observed I is extreme
                    it is either extremely high or extremely low
    EI_sim        : array
                    (if permutations>0)
                    average value of I from permutations
    VI_sim        : array
                    (if permutations>0)
                    variance of I from permutations
    seI_sim       : array
                    (if permutations>0)
                    standard deviation of I under permutations.
    z_sim         : array
                    (if permutations>0)
                    standardized I based on permutations
    p_z_sim       : float
                    (if permutations>0)
                    p-value based on standard normal approximation from
                    permutations

    Notes
    -----

    Inference is only based on permutations as analytical results are none too
    reliable.

    Examples
    --------
    >>> import pysal
    >>> import numpy as np

    Set random number generator seed so we can replicate the example

    >>> np.random.seed(10)

    Open the sudden infant death dbf file and read in rates for 74 and 79
    converting each to a numpy array

    >>> f = pysal.open(pysal.examples.get_path("sids2.dbf"))
    >>> SIDR74 = np.array(f.by_col['SIDR74'])
    >>> SIDR79 = np.array(f.by_col['SIDR79'])

    Read a GAL file and construct our spatial weights object

    >>> w = pysal.open(pysal.examples.get_path("sids2.gal")).read()

    Create an instance of Moran_BV

    >>> mbi = Moran_BV(SIDR79,  SIDR74,  w)

    What is the bivariate Moran's I value

    >>> print mbi.I
    0.156131961696

    Based on 999 permutations, what is the p-value of our statistic

    >>> mbi.p_z_sim
    0.0014186617421765302


    """
    def __init__(self, x, y, w, transformation="r", permutations=PERMUTATIONS):
        zy = (y - y.mean()) / y.std(ddof=1)
        zx = (x - x.mean()) / x.std(ddof=1)
        self.zx = zx
        self.zy = zy
        w.transform = transformation
        self.w = w
        self.I = self.__calc(zy)
        if permutations:
            nrp = np.random.permutation
            sim = [self.__calc(nrp(zy)) for i in xrange(permutations)]
            self.sim = sim = np.array(sim)
            above = sim >= self.I
            larger = above.sum()
            if (permutations - larger) < larger:
                larger = permutations - larger
            self.p_sim = (larger + 1.) / (permutations + 1.)
            self.EI_sim = sim.sum() / permutations
            self.seI_sim = np.array(sim).std()
            self.VI_sim = self.seI_sim ** 2
            self.z_sim = (self.I - self.EI_sim) / self.seI_sim
            if self.z_sim > 0:
                self.p_z_sim = 1 - stats.norm.cdf(self.z_sim)
            else:
                self.p_z_sim = stats.norm.cdf(self.z_sim)

    def __calc(self, zy):
        wzy = slag(self.w, zy)
        self.num = (self.zx * wzy).sum()
        self.den = (zy * zy).sum()
        return self.num / self.den


def Moran_BV_matrix(variables, w, permutations=0, varnames=None):
    """Bivariate Moran Matrix

    Calculates bivariate Moran between all pairs of a set of variables.

    Parameters
    ----------
    variables    : list
                   sequence of variables
    w            : W
                   a spatial weights object
    permutations : int
                   number of permutations
    varnames     : list
                   strings for variable names. If specified runtime summary is
                   printed

    Returns
    -------
    results      : dictionary
                   (i,  j) is the key for the pair of variables, values are
                   the Moran_BV objects.

    Examples
    --------
    >>> import pysal

    open dbf

    >>> f = pysal.open(pysal.examples.get_path("sids2.dbf"))

    pull of selected variables from dbf and create numpy arrays for each

    >>> varnames = ['SIDR74',  'SIDR79',  'NWR74',  'NWR79']
    >>> vars = [np.array(f.by_col[var]) for var in varnames]

    create a contiguity matrix from an external gal file

    >>> w = pysal.open(pysal.examples.get_path("sids2.gal")).read()

    create an instance of Moran_BV_matrix

    >>> res = Moran_BV_matrix(vars,  w,  varnames = varnames)

    check values

    >>> print round(res[(0,  1)].I,7)
    0.1936261
    >>> print round(res[(3,  0)].I,7)
    0.3770138


    """

    k = len(variables)
    rk = range(0, k - 1)
    results = {}
    for i in rk:
        for j in range(i + 1, k):
            y1 = variables[i]
            y2 = variables[j]
            results[i, j] = Moran_BV(y1, y2, w, permutations=permutations)
            results[j, i] = Moran_BV(y2, y1, w, permutations=permutations)
    return results


class Moran_Rate(Moran):
    """
    Adjusted Moran's I Global Autocorrelation Statistic for Rate Variables

    Parameters
    ----------

    e               : array
                      an event variable measured across n spatial units
    b               : array
                      a population-at-risk variable measured across n spatial
                      units
    w               : W
                      spatial weights instance
    adjusted        : boolean
                      whether or not Moran's I needs to be adjusted for rate
                      variable
    transformation  : {'R', 'B', 'D', 'U', 'V'}
                      weights transformation, default is row-standardized "r".
                      Other options include
                      "B": binary,
                      "D": doubly-standardized,
                      "U": untransformed (general weights),
                      "V": variance-stabilizing.
    two_tailed      : boolean
                      If True (default), analytical p-values for Moran's I are
                      two-tailed, otherwise they are one tailed.
    permutations    : int
                      number of random permutations for calculation of pseudo
                      p_values

    Attributes
    ----------
    y            : array
                   rate variable computed from parameters e and b
                   if adjusted is True, y is standardized rates
                   otherwise, y is raw rates
    w            : W
                   original w object
    permutations : int
                   number of permutations
    I            : float
                   value of Moran's I
    EI           : float
                   expected value under normality assumption
    VI_norm      : float
                   variance of I under normality assumption
    seI_norm     : float
                   standard deviation of I under normality assumption
    z_norm       : float
                   z-value of I under normality assumption
    p_norm       : float
                   p-value of I under normality assumption
    VI_rand      : float
                   variance of I under randomization assumption
    seI_rand     : float
                   standard deviation of I under randomization assumption
    z_rand       : float
                   z-value of I under randomization assumption
    p_rand       : float
                   p-value of I under randomization assumption
    two_tailed   : boolean
                   If True, p_norm and p_rand are two-tailed p-values,
                   otherwise they are one-tailed.
    sim          : array
                   (if permutations>0)
                   vector of I values for permuted samples
    p_sim        : array
                   (if permutations>0)
                   p-value based on permutations (one-sided)
                   null: spatial randomness
                   alternative: the observed I is extreme if it is
                   either extremely greater or extremely lower than the values
                   obtained from permutaitons
    EI_sim       : float
                   (if permutations>0)
                   average value of I from permutations
    VI_sim       : float
                   (if permutations>0)
                   variance of I from permutations
    seI_sim      : float
                   (if permutations>0)
                   standard deviation of I under permutations.
    z_sim        : float
                   (if permutations>0)
                   standardized I based on permutations
    p_z_sim      : float
                   (if permutations>0)
                   p-value based on standard normal approximation from

    References
    ----------
    Assuncao, R. E. and Reis, E. A. 1999. A new proposal to adjust Moran's I
    for population density. Statistics in Medicine. 18, 2147-2162

    Examples
    --------
    >>> import pysal
    >>> w = pysal.open(pysal.examples.get_path("sids2.gal")).read()
    >>> f = pysal.open(pysal.examples.get_path("sids2.dbf"))
    >>> e = np.array(f.by_col('SID79'))
    >>> b = np.array(f.by_col('BIR79'))
    >>> mi = pysal.esda.moran.Moran_Rate(e, b,  w, two_tailed=False)
    >>> "%6.4f" % mi.I
    '0.1662'
    >>> "%6.4f" % mi.p_norm
    '0.0042'
    """

    def __init__(self, e, b, w, adjusted=True, transformation="r",
                 permutations=PERMUTATIONS, two_tailed=True):
        if adjusted:
            y = assuncao_rate(e, b)
        else:
            y = e * 1.0 / b
        Moran.__init__(self, y, w, transformation=transformation,
                       permutations=permutations, two_tailed=two_tailed)


class Moran_Local:
    """Local Moran Statistics


    Parameters
    ----------
<<<<<<< HEAD
    y : array (n,1)
        attribute array

    w : W
        weight instance assumed to be aligned with y

    transformation : string
=======
    y : array
        (n,1), attribute array
    w : W
        weight instance assumed to be aligned with y
    transformation : {'R', 'B', 'D', 'U', 'V'}
>>>>>>> dc625648
                     weights transformation,  default is row-standardized "r".
                     Other options include
                     "B": binary,
                     "D": doubly-standardized,
                     "U": untransformed (general weights),
                     "V": variance-stabilizing.
    permutations   : int
                     number of random permutations for calculation of pseudo
                     p_values
    geoda_quads    : boolean
                     (default=False)
                     If True use GeoDa scheme: HH=1, LL=2, LH=3, HL=4
                     If False use PySAL Scheme: HH=1, LH=2, LL=3, HL=4

    Attributes
    ----------

    y            : array
                   original variable
    w            : W
                   original w object
    permutations : int
                   number of random permutations for calculation of pseudo
                   p_values
    Is           : float
                   value of Moran's I
    q            : array
                   (if permutations>0)
                   values indicate quadrat location 1 HH,  2 LH,  3 LL,  4 HL
    sim          : array
                   (if permutations>0)
                   vector of I values for permuted samples
    p_sim        : array
                   (if permutations>0)
                   p-value based on permutations (one-sided)
                   null: spatial randomness
                   alternative: the observed Ii is further away or extreme
                   from the median of simulated values. It is either extremelyi
                   high or extremely low in the distribution of simulated Is.
    EI_sim       : float
                   (if permutations>0)
                   average value of I from permutations
    VI_sim       : float
                   (if permutations>0)
                   variance of I from permutations
    seI_sim      : float
                   (if permutations>0)
                   standard deviation of I under permutations.
    z_sim        : float
                   (if permutations>0)
                   standardized I based on permutations
    p_z_sim      : float
                   (if permutations>0)
                   p-value based on standard normal approximation from
                   permutations (one-sided)
                   for two-sided tests, these values should be multiplied by 2

    Examples
    --------
    >>> import pysal as ps
    >>> import numpy as np
    >>> np.random.seed(10)
    >>> w = ps.open(ps.examples.get_path("desmith.gal")).read()
    >>> f = ps.open(ps.examples.get_path("desmith.txt"))
    >>> y = np.array(f.by_col['z'])
    >>> lm = ps.Moran_Local(y, w, transformation = "r", permutations = 99)
    >>> lm.q
    array([4, 4, 4, 2, 3, 3, 1, 4, 3, 3])
    >>> lm.p_z_sim[0]
    0.46756830387716064
    >>> lm = ps.Moran_Local(y, w, transformation = "r", permutations = 99, geoda_quads=True)
    >>> lm.q
    array([4, 4, 4, 3, 2, 2, 1, 4, 2, 2])

    Note random components result is slightly different values across
    architectures so the results have been removed from doctests and will be
    moved into unittests that are conditional on architectures
    """
    def __init__(self, y, w, transformation="r", permutations=PERMUTATIONS,
        geoda_quads=False):
        self.y = y
        n = len(y)
        self.n = n
        self.n_1 = n - 1
        z = y - y.mean()
        # setting for floating point noise
        orig_settings = np.seterr()
        np.seterr(all="ignore")
        sy = y.std()
        z /= sy
        np.seterr(**orig_settings)
        self.z = z
        w.transform = transformation
        self.w = w
        self.permutations = permutations
        self.den = (z * z).sum()
        self.Is = self.calc(self.w, self.z)
        self.geoda_quads = geoda_quads
        quads = [1, 2, 3, 4]
        if geoda_quads:
            quads = [1, 3, 2, 4]
        self.quads = quads
        self.__quads()
        if permutations:
            self.__crand()
            sim = np.transpose(self.rlisas)
            above = sim >= self.Is
            larger = above.sum(0)
            low_extreme = (self.permutations - larger) < larger
            larger[low_extreme] = self.permutations - larger[low_extreme]
            self.p_sim = (larger + 1.0) / (permutations + 1.0)
            self.sim = sim
            self.EI_sim = sim.mean()
            self.seI_sim = sim.std()
            self.VI_sim = self.seI_sim * self.seI_sim
            self.z_sim = (self.Is - self.EI_sim) / self.seI_sim
            self.p_z_sim = 1 - stats.norm.cdf(np.abs(self.z_sim))

    def calc(self, w, z):
        zl = slag(w, z)
        return self.n_1 * self.z * zl / self.den

    def __crand(self):
        """
        conditional randomization

        for observation i with ni neighbors,  the candidate set cannot include
        i (we don't want i being a neighbor of i). we have to sample without
        replacement from a set of ids that doesn't include i. numpy doesn't
        directly support sampling wo replacement and it is expensive to
        implement this. instead we omit i from the original ids,  permute the
        ids and take the first ni elements of the permuted ids as the
        neighbors to i in each randomization.

        """
        z = self.z
        lisas = np.zeros((self.n, self.permutations))
        n_1 = self.n - 1
        prange = range(self.permutations)
        k = self.w.max_neighbors + 1
        nn = self.n - 1
        rids = np.array([np.random.permutation(nn)[0:k] for i in prange])
        ids = np.arange(self.w.n)
        ido = self.w.id_order
        w = [self.w.weights[ido[i]] for i in ids]
        wc = [self.w.cardinalities[ido[i]] for i in ids]

        for i in xrange(self.w.n):
            idsi = ids[ids != i]
            np.random.shuffle(idsi)
            tmp = z[idsi[rids[:, 0:wc[i]]]]
            lisas[i] = z[i] * (w[i] * tmp).sum(1)
        self.rlisas = (n_1 / self.den) * lisas

    def __quads(self):
        zl = slag(self.w, self.z)
        zp = self.z > 0
        lp = zl > 0
        pp = zp * lp
        np = (1 - zp) * lp
        nn = (1 - zp) * (1 - lp)
        pn = zp * (1 - lp)
        self.q = self.quads[0] * pp + self.quads[1] * np + self.quads[2] * nn + self.quads[3] * pn



class Moran_Local_Rate(Moran_Local):
    """
    Adjusted Local Moran Statistics for Rate Variables

    Parameters
    ----------
<<<<<<< HEAD
    e : array (n,1)
        an event variable across n spatial units
    b : array (n,1)
        a population-at-risk variable across n spatial units
=======
    e : array
        (n,1), an event variable across n spatial units
    b : array
        (n,1), a population-at-risk variable across n spatial units
>>>>>>> dc625648
    w : W
        weight instance assumed to be aligned with y
    adjusted : boolean
              whether or not local Moran statistics need to be adjusted for
              rate variable
    transformation : {'R', 'B', 'D', 'U', 'V'}
                     weights transformation,  default is row-standardized "r".
                     Other options include
                     "B": binary,
                     "D": doubly-standardized,
                     "U": untransformed (general weights),
                     "V": variance-stabilizing.
    permutations   : int
                     number of random permutations for calculation of pseudo
                     p_values
    geoda_quads    : boolean
                     (default=False)
                     If True use GeoDa scheme: HH=1, LL=2, LH=3, HL=4
                     If False use PySAL Scheme: HH=1, LH=2, LL=3, HL=4
    Attributes
    ----------
    y            : array
                   rate variables computed from parameters e and b
                   if adjusted is True, y is standardized rates
                   otherwise, y is raw rates
    w            : W
                   original w object
    permutations : int
                   number of random permutations for calculation of pseudo
                   p_values
    I            : float
                   value of Moran's I
    q            : array
                   (if permutations>0)
                   values indicate quadrat location 1 HH,  2 LH,  3 LL,  4 HL
    sim          : array
                   (if permutations>0)
                   vector of I values for permuted samples
    p_sim        : array
                   (if permutations>0)
                   p-value based on permutations (one-sided)
                   null: spatial randomness
                   alternative: the observed Ii is further away or extreme
                   from the median of simulated Iis. It is either extremely
                   high or extremely low in the distribution of simulated Is
    EI_sim       : float
                   (if permutations>0)
                   average value of I from permutations
    VI_sim       : float
                   (if permutations>0)
                   variance of I from permutations
    seI_sim      : float
                   (if permutations>0)
                   standard deviation of I under permutations.
    z_sim        : float
                   (if permutations>0)
                   standardized I based on permutations
    p_z_sim      : float
                   (if permutations>0)
                   p-value based on standard normal approximation from
                   permutations (one-sided)
                   for two-sided tests, these values should be multiplied by 2

    References
    ----------
    Assuncao, R. E. and Reis, E. A. 1999. A new proposal to adjust Moran's I
    for population density. Statistics in Medicine. 18, 2147-2162

    Examples
    --------
    >>> import pysal as ps
    >>> import numpy as np
    >>> np.random.seed(10)
    >>> w = ps.open(ps.examples.get_path("sids2.gal")).read()
    >>> f = ps.open(ps.examples.get_path("sids2.dbf"))
    >>> e = np.array(f.by_col('SID79'))
    >>> b = np.array(f.by_col('BIR79'))
    >>> lm = ps.esda.moran.Moran_Local_Rate(e, b, w, \
                                               transformation = "r", \
                                               permutations = 99)
    >>> lm.q[:10]
    array([2, 4, 3, 1, 2, 1, 1, 4, 2, 4])
    >>> lm.p_z_sim[0]
    0.39319552026912641
    >>> lm = ps.esda.moran.Moran_Local_Rate(e, b, w, \
                                               transformation = "r", \
                                               permutations = 99, \
                                               geoda_quads=True)
    >>> lm.q[:10]
    array([3, 4, 2, 1, 3, 1, 1, 4, 3, 4])

    Note random components result is slightly different values across
    architectures so the results have been removed from doctests and will be
    moved into unittests that are conditional on architectures
    """

    def __init__(self, e, b, w, adjusted=True, transformation="r",
                 permutations=PERMUTATIONS, geoda_quads=False):
        if adjusted:
            y = assuncao_rate(e, b)
        else:
            y = e * 1.0 / b
        Moran_Local.__init__(self, y, w,
                             transformation=transformation,
                             permutations=permutations,
                             geoda_quads=geoda_quads)


def _test():
    import doctest
    # the following line could be used to define an alternative to the
    # '<BLANKLINE>' flag
    # doctest.BLANKLINE_MARKER = 'something better than <BLANKLINE>'
    start_suppress = np.get_printoptions()['suppress']
    np.set_printoptions(suppress=True)
    doctest.testmod()
    np.set_printoptions(suppress=start_suppress)

if __name__ == '__main__':
    _test()<|MERGE_RESOLUTION|>--- conflicted
+++ resolved
@@ -65,11 +65,7 @@
                    z-value of I under randomization assumption
     p_rand       : float
                    p-value of I under randomization assumption
-<<<<<<< HEAD
-    two_tailed   : Boolean
-=======
     two_tailed   : boolean
->>>>>>> dc625648
                    If True p_norm and p_rand are two-tailed, otherwise they
                    are one-tailed.
     sim          : array
@@ -175,40 +171,6 @@
                 self.p_z_sim = 1 - stats.norm.cdf(self.z_sim)
             else:
                 self.p_z_sim = stats.norm.cdf(self.z_sim)
-
-    def __repr__(self):
-        return '''
-        Moran's I: {}
-
-        Normality Assumption
-        --------------------
-        Expected Value: {}
-        Variance of I: {}
-        Standard Dev. of I: {}
-        Z-Value: {}
-        P-Value: {}
-
-        Randomization Assumption
-        ------------------------
-        Variance of I: {}
-        Standard Dev. of I: {}
-        Z-Value: {}
-        P-Value: {}
-
-        Permutation Results
-        -------------------
-        Number of Permutations: {}
-        Average Expected Value: {}
-        Variance of I: {}
-        Standard Dev. of I: {}
-        Standardized I: {}
-        P-Value: {}
-        '''.format(self.I, self.EI, self.VI_norm, self.seI_norm,
-                self.z_norm, self.p_norm, self.VI_rand, self.seI_rand,
-                self.z_rand, self.p_rand, self.permutations,
-                self.EI_sim, self.VI_sim, self.seI_sim, self.z_sim,
-                self.p_z_sim)
-
 
     def __moments(self):
         self.n = len(self.y)
@@ -569,21 +531,11 @@
 
     Parameters
     ----------
-<<<<<<< HEAD
-    y : array (n,1)
-        attribute array
-
-    w : W
-        weight instance assumed to be aligned with y
-
-    transformation : string
-=======
     y : array
         (n,1), attribute array
     w : W
         weight instance assumed to be aligned with y
     transformation : {'R', 'B', 'D', 'U', 'V'}
->>>>>>> dc625648
                      weights transformation,  default is row-standardized "r".
                      Other options include
                      "B": binary,
@@ -756,17 +708,10 @@
 
     Parameters
     ----------
-<<<<<<< HEAD
-    e : array (n,1)
-        an event variable across n spatial units
-    b : array (n,1)
-        a population-at-risk variable across n spatial units
-=======
     e : array
         (n,1), an event variable across n spatial units
     b : array
         (n,1), a population-at-risk variable across n spatial units
->>>>>>> dc625648
     w : W
         weight instance assumed to be aligned with y
     adjusted : boolean
