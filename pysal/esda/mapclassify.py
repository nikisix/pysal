"""
A module of classification schemes for choropleth mapping.
"""
__author__ = "Sergio J. Rey"

__all__ = ['Map_Classifier', 'quantile', 'Box_Plot', 'Equal_Interval',
           'Fisher_Jenks', 'Fisher_Jenks_Sampled', 'Jenks_Caspall',
           'Jenks_Caspall_Forced', 'Jenks_Caspall_Sampled',
           'Max_P_Classifier', 'Maximum_Breaks', 'Natural_Breaks',
           'Quantiles', 'Percentiles', 'Std_Mean', 'User_Defined',
           'gadf', 'K_classifiers']


K = 5  # default number of classes in any map scheme with this as an argument
import numpy as np
import scipy.stats as stats
import scipy as sp
import copy
import sys


def quantile(y, k=4):
    """
    Calculates the quantiles for an array

    Parameters
    ----------
    y : array
        (n,1), values to classify
    k : int
        number of quantiles

    Returns
    -------
    implicit  : array
                (n,1), quantile values

    Examples
    --------
    >>> x = np.arange(1000)
    >>> quantile(x)
    array([ 249.75,  499.5 ,  749.25,  999.  ])
    >>> quantile(x, k = 3)
    array([ 333.,  666.,  999.])
    >>>

    Note that if there are enough ties that the quantile values repeat, we
    collapse to pseudo quantiles in which case the number of classes will be
    less than k

    >>> x = [1.0] * 100
    >>> x.extend([3.0] * 40)
    >>> len(x)
    140
    >>> y = np.array(x)
    >>> quantile(y)
    array([ 1.,  3.])
    """
    w = 100. / k
    p = np.arange(w, 100 + w, w)
    if p[-1] > 100.0:
        p[-1] = 100.0
    q = np.array([stats.scoreatpercentile(y, pct) for pct in p])
    return np.unique(q)


def binC(y, bins):
    """
    Bin categorical/qualitative data

    Parameters
    ----------
    y : array
        (n,q), categorical values
    bins : array
           (k,1),  unique values associated with each bin

    Return
    ------
    b : array
        (n,q), bin membership, values between 0 and k-1

    Examples
    --------
    >>> np.random.seed(1)
    >>> x = np.random.randint(2, 8, (10, 3))
    >>> bins = range(2, 8)
    >>> x
    array([[7, 5, 6],
           [2, 3, 5],
           [7, 2, 2],
           [3, 6, 7],
           [6, 3, 4],
           [6, 7, 4],
           [6, 5, 6],
           [4, 6, 7],
           [4, 6, 3],
           [3, 2, 7]])
    >>> y = binC(x, bins)
    >>> y
    array([[5, 3, 4],
           [0, 1, 3],
           [5, 0, 0],
           [1, 4, 5],
           [4, 1, 2],
           [4, 5, 2],
           [4, 3, 4],
           [2, 4, 5],
           [2, 4, 1],
           [1, 0, 5]])
    >>>
    """

    if np.rank(y) == 1:
        k = 1
        n = np.shape(y)[0]
    else:
        n, k = np.shape(y)
    b = np.zeros((n, k), dtype='int')
    for i, bin in enumerate(bins):
        b[np.nonzero(y == bin)] = i

    # check for non-binned items and print a warning if needed
    vals = set(y.flatten())
    for val in vals:
        if val not in bins:
            print 'warning: value not in bin: ', val
            print 'bins: ', bins

    return b


def bin(y, bins):
    """
    bin interval/ratio data

    Parameters
    ----------
    y : array
        (n,q), values to bin
    bins : array
           (k,1), upper bounds of each bin (monotonic)

    Returns
    -------
    b : array
        (n,q), values of values between 0 and k-1

    Examples
    --------
    >>> np.random.seed(1)
    >>> x = np.random.randint(2, 20, (10, 3))
    >>> bins = [10, 15, 20]
    >>> b = bin(x, bins)
    >>> x
    array([[ 7, 13, 14],
           [10, 11, 13],
           [ 7, 17,  2],
           [18,  3, 14],
           [ 9, 15,  8],
           [ 7, 13, 12],
           [16,  6, 11],
           [19,  2, 15],
           [11, 11,  9],
           [ 3,  2, 19]])
    >>> b
    array([[0, 1, 1],
           [0, 1, 1],
           [0, 2, 0],
           [2, 0, 1],
           [0, 1, 0],
           [0, 1, 1],
           [2, 0, 1],
           [2, 0, 1],
           [1, 1, 0],
           [0, 0, 2]])
    >>>
    """
    if np.rank(y) == 1:
        k = 1
        n = np.shape(y)[0]
    else:
        n, k = np.shape(y)
    b = np.zeros((n, k), dtype='int')
    i = len(bins)
    if type(bins) != list:
        bins = bins.tolist()
    binsc = copy.copy(bins)
    while binsc:
        i -= 1
        c = binsc.pop(-1)
        b[np.nonzero(y <= c)] = i
    return b


def bin1d(x, bins):
    """
    place values of a 1-d array into bins and determine counts of values in
    each bin

    Parameters
    ----------
    x : array
        (n, 1), values to bin
    bins : array
           (k,1), upper bounds of each bin (monotonic)

    Returns
    -------
    binIds : array
             1-d array of integer bin Ids

    counts: int
            number of elements of x falling in each bin

    Examples
    --------
    >>> x = np.arange(100, dtype = 'float')
    >>> bins = [25, 74, 100]
    >>> binIds, counts = bin1d(x, bins)
    >>> binIds
    array([0, 0, 0, 0, 0, 0, 0, 0, 0, 0, 0, 0, 0, 0, 0, 0, 0, 0, 0, 0, 0, 0, 0,
           0, 0, 0, 1, 1, 1, 1, 1, 1, 1, 1, 1, 1, 1, 1, 1, 1, 1, 1, 1, 1, 1, 1,
           1, 1, 1, 1, 1, 1, 1, 1, 1, 1, 1, 1, 1, 1, 1, 1, 1, 1, 1, 1, 1, 1, 1,
           1, 1, 1, 1, 1, 1, 2, 2, 2, 2, 2, 2, 2, 2, 2, 2, 2, 2, 2, 2, 2, 2, 2,
           2, 2, 2, 2, 2, 2, 2, 2])
    >>> counts
    array([26, 49, 25])
    """
    left = [-sys.maxint]
    left.extend(bins[0:-1])
    right = bins
    cuts = zip(left, right)
    k = len(bins)
    binIds = np.zeros(x.shape, dtype='int')
    while cuts:
        k -= 1
        l, r = cuts.pop(-1)
        binIds += (x > l) * (x <= r) * k
    counts = np.bincount(binIds)
    return (binIds, counts)


def load_example():
    """
    Helper function for doc tests
    """
    import pysal
    np.random.seed(10)
    dat = pysal.open(pysal.examples.get_path('calempdensity.csv'))
    cal = np.array([record[-1] for record in dat])
    return cal


def natural_breaks(values, k=5, itmax=100):
    """
    natural breaks helper function
    """
    values = np.array(values)
    uv = np.unique(values)
    uvk = len(uv)
    if uvk < k:
        print 'Warning: Not enough unique values in array to form k classes'
        print "Warning: setting k to %d" % uvk
        k = uvk
    sids = np.random.permutation(range(len(uv)))[0:k]
    seeds = uv[sids]
    seeds.sort()
    diffs = abs(np.matrix([values - seed for seed in seeds]))
    c0 = diffs.argmin(axis=0)
    c0 = np.array(c0)[0]
    solving = True
    solved = False
    rk = range(k)
    it = 0
    while solving:
        # get centroids of clusters
        seeds = [np.median(values[c0 == c]) for c in rk]
        seeds.sort()
        # for each value find closest centroid
        diffs = abs(np.matrix([values - seed for seed in seeds]))
        # assign value to that centroid
        c1 = diffs.argmin(axis=0)
        c1 = np.array(c1)[0]
        # compare new classids to previous
        d = abs(c1 - c0)
        if d.sum() == 0:
            solving = False
            solved = True
        else:
            c0 = c1
        it += 1
        if it == itmax:
            solving = False
    class_ids = c1
    cuts = [max(values[c1 == c]) for c in rk]
    return sids, seeds, diffs, class_ids, solved, it, cuts


def _fisher_jenks_means(values, classes=5, sort=True):
    """
    Jenks Optimal (Natural Breaks) algorithm implemented in Python.
    The original Python code comes from here:
    http://danieljlewis.org/2010/06/07/jenks-natural-breaks-algorithm-in-python/
    and is based on a JAVA and Fortran code available here:
    https://stat.ethz.ch/pipermail/r-sig-geo/2006-March/000811.html

    Returns class breaks such that classes are internally homogeneous while
    assuring heterogeneity among classes.

    """

    if sort:
        values.sort()
    mat1 = []
    for i in range(0, len(values) + 1):
        temp = []
        for j in range(0, classes + 1):
            temp.append(0)
        mat1.append(temp)
    mat2 = []
    for i in range(0, len(values) + 1):
        temp = []
        for j in range(0, classes + 1):
            temp.append(0)
        mat2.append(temp)
    for i in range(1, classes + 1):
        mat1[1][i] = 1
        mat2[1][i] = 0
        for j in range(2, len(values) + 1):
            mat2[j][i] = float('inf')
    v = 0.0
    for l in range(2, len(values) + 1):
        s1 = 0.0
        s2 = 0.0
        w = 0.0
        for m in range(1, l + 1):
            i3 = l - m + 1
            val = float(values[i3 - 1])
            s2 += val * val
            s1 += val
            w += 1
            v = s2 - (s1 * s1) / w
            i4 = i3 - 1
            if i4 != 0:
                for j in range(2, classes + 1):
                    if mat2[l][j] >= (v + mat2[i4][j - 1]):
                        mat1[l][j] = i3
                        mat2[l][j] = v + mat2[i4][j - 1]
        mat1[l][1] = 1
        mat2[l][1] = v

    k = len(values)

    kclass = []
    for i in range(0, classes + 1):
        kclass.append(0)
    kclass[classes] = float(values[len(values) - 1])
    kclass[0] = float(values[0])
    countNum = classes
    while countNum >= 2:
        pivot = mat1[k][countNum]
        id = int(pivot - 2)
        kclass[countNum - 1] = values[id]
        k = int(pivot - 1)
        countNum -= 1
    return kclass


class Map_Classifier:
    """
<<<<<<< HEAD
    Abstract class for all map classifications

    For an array :math:`y` of :math:`n` values, a map classifier places
    each value :math:`y_i` into one of :math:`k` mutually exclusive and
    exhaustive classes.  Each classifier defines the classes based on
    different criteria, but in all cases the following hold for the
    classifiers in PySAL:
=======
    Abstract class for all map classifications [Slocum2008]_
    For an array :math:`y` of :math:`n` values, a map classifier places each value
    :math:`y_i` into one of :math:`k` mutually exclusive and exhaustive classes.
    Each classifer defines the classes based on different criteria, but in all
    cases the following hold for the classifiers in PySAL:
>>>>>>> fe3ffbdf

    .. math::

              C_j^l < y_i \le C_j^u \  forall  i \in C_j

    where :math:`C_j` denotes class :math:`j` which has lower bound
          :math:`C_j^l` and upper bound :math:`C_j^u`.





    Map Classifiers Supported

    * :class:`~pysal.esda.mapclassify.Box_Plot`
    * :class:`~pysal.esda.mapclassify.Equal_Interval`
    * :class:`~pysal.esda.mapclassify.Fisher_Jenks`
    * :class:`~pysal.esda.mapclassify.Fisher_Jenks_Sampled`
    * :class:`~pysal.esda.mapclassify.Jenks_Caspall`
    * :class:`~pysal.esda.mapclassify.Jenks_Caspall_Forced`
    * :class:`~pysal.esda.mapclassify.Jenks_Caspall_Sampled`
    * :class:`~pysal.esda.mapclassify.Max_P_Classifier`
    * :class:`~pysal.esda.mapclassify.Maximum_Breaks`
    * :class:`~pysal.esda.mapclassify.Natural_Breaks`
    * :class:`~pysal.esda.mapclassify.Quantiles`
    * :class:`~pysal.esda.mapclassify.Percentiles`
    * :class:`~pysal.esda.mapclassify.Std_Mean`
    * :class:`~pysal.esda.mapclassify.User_Defined`

    Utilities:

    In addition to the classifiers, there are several utility functions that
    can be used to evaluate the properties of a specific classifier for
    different parameter values, or for automatic selection of a classifier and
    number of classes.

    * :func:`~pysal.esda.mapclassify.gadf`
    * :class:`~pysal.esda.mapclassify.K_classifiers`

<<<<<<< HEAD
    References
    ----------

    Slocum, T.A., R.B. McMaster, F.C. Kessler and H.H. Howard (2009)
    *Thematic Cartography and Geovisualization*. Pearson Prentice Hall, Upper
    Saddle River.

=======
>>>>>>> fe3ffbdf
    """

    def __init__(self, y):
        self.name = 'Map Classifier'
        if hasattr(y, 'values'):
            y = y.values  # fix for pandas
        self.y = y
        self._classify()
        self._summary()

    def _summary(self):
        yb = self.yb
        self.classes = [np.nonzero(yb == c)[0].tolist() for c in range(self.k)]
        self.tss = self.get_tss()
        self.adcm = self.get_adcm()
        self.gadf = self.get_gadf()

    def _classify(self):
        self._set_bins()
        self.yb, self.counts = bin1d(self.y, self.bins)

    def __str__(self):
        st = self._table_string()
        return st

    def __repr__(self):
        return self._table_string()

    def get_tss(self):
        """
        Total sum of squares around class means

        Returns sum of squares over all class means
        """
        tss = 0
        for class_def in self.classes:
            if len(class_def) > 0:
                yc = self.y[class_def]
                css = yc - yc.mean()
                css *= css
                tss += sum(css)
        return tss

    def _set_bins(self):
        pass

    def get_adcm(self):
        """
        Absolute deviation around class median (ADCM).

        Calculates the absolute deviations of each observation about its class
        median as a measure of fit for the classification method.

        Returns sum of ADCM over all classes
        """
        adcm = 0
        for class_def in self.classes:
            if len(class_def) > 0:
                yc = self.y[class_def]
                yc_med = np.median(yc)
                ycd = np.abs(yc - yc_med)
                adcm += sum(ycd)
        return adcm

    def get_gadf(self):
        """
        Goodness of absolute deviation of fit
        """
        adam = (np.abs(self.y - np.median(self.y))).sum()
        gadf = 1 - self.adcm / adam
        return gadf

    def _table_string(self, width=12, decimal=3):
        fmt = ".%df" % decimal
        fmt = "%" + fmt
        largest = max([len(fmt % i) for i in self.bins])
        width = largest
        fmt = "%d.%df" % (width, decimal)
        fmt = "%" + fmt
        h1 = "Lower"
        h1 = h1.center(largest)
        h2 = " "
        h2 = h2.center(10)
        h3 = "Upper"
        h3 = h3.center(largest + 1)

        largest = "%d" % max(self.counts)
        largest = len(largest) + 15
        h4 = "Count"

        h4 = h4.rjust(largest)
        table = []
        header = h1 + h2 + h3 + h4
        table.append(header)
        table.append("=" * len(header))

        for i, up in enumerate(self.bins):
            if i == 0:
                left = " " * width
                left += "   x[i] <= "
            else:
                left = fmt % self.bins[i - 1]
                left += " < x[i] <= "
            right = fmt % self.bins[i]
            row = left + right
            cnt = "%d" % self.counts[i]
            cnt = cnt.rjust(largest)
            row += cnt
            table.append(row)
        name = self.name
        top = name.center(len(row))
        table.insert(0, top)
        table.insert(1, " ")
        table = "\n".join(table)
        return table


class Equal_Interval(Map_Classifier):
    """
    Equal Interval Classification

    Parameters
    ----------
    y : array
        (n,1), values to classify
    k : int
        number of classes required

    Attributes
    ----------

    yb      : array
              (n,1), bin ids for observations,
              each value is the id of the class the observation belongs to
              yb[i] = j  for j>=1  if bins[j-1] < y[i] <= bins[j], yb[i] = 0
              otherwise
    bins    : array
              (k,1), the upper bounds of each class
    k       : int
              the number of classes
    counts  : array
              (k,1), the number of observations falling in each class

    Examples
    --------
    >>> cal = load_example()
    >>> ei = Equal_Interval(cal, k = 5)
    >>> ei.k
    5
    >>> ei.counts
    array([57,  0,  0,  0,  1])
    >>> ei.bins
    array([  822.394,  1644.658,  2466.922,  3289.186,  4111.45 ])
    >>>


    Notes
    -----
    Intervals defined to have equal width:

    .. math::

        bins_j = min(y)+w*(j+1)

    with :math:`w=\\frac{max(y)-min(j)}{k}`
    """

    def __init__(self, y, k=K):
        """
        see class docstring

        """

        self.k = k
        Map_Classifier.__init__(self, y)
        self.name = 'Equal Interval'

    def _set_bins(self):
        y = self.y
        k = self.k
        max_y = max(y)
        min_y = min(y)
        rg = max_y - min_y
        width = rg * 1. / k
        cuts = np.arange(min_y + width, max_y + width, width)
        if len(cuts) > self.k:  # handle overshooting
            cuts = cuts[0:k]
        cuts[-1] = max_y
        bins = cuts.copy()
        self.bins = bins


class Percentiles(Map_Classifier):
    """
    Percentiles Map Classification

    Parameters
    ----------

    y    : array
           attribute to classify
    pct  : array
           percentiles default=[1,10,50,90,99,100]

    Attributes
    ----------
    yb     : array
             bin ids for observations (numpy array n x 1)

    bins   : array
             the upper bounds of each class (numpy array k x 1)

    k      : int
             the number of classes

    counts : int
             the number of observations falling in each class
             (numpy array k x 1)

    Examples
    --------
    >>> cal = load_example()
    >>> p = Percentiles(cal)
    >>> p.bins
    array([  1.35700000e-01,   5.53000000e-01,   9.36500000e+00,
             2.13914000e+02,   2.17994800e+03,   4.11145000e+03])
    >>> p.counts
    array([ 1,  5, 23, 23,  5,  1])
    >>> p2 = Percentiles(cal, pct = [50, 100])
    >>> p2.bins
    array([    9.365,  4111.45 ])
    >>> p2.counts
    array([29, 29])
    >>> p2.k
    2
    """

    def __init__(self, y, pct=[1, 10, 50, 90, 99, 100]):
        self.pct = pct
        Map_Classifier.__init__(self, y)
        self.name = 'Percentiles'

    def _set_bins(self):
        y = self.y
        pct = self.pct
        self.bins = np.array([stats.scoreatpercentile(y, p) for p in pct])
        self.k = len(self.bins)


class Box_Plot(Map_Classifier):
    """
    Box_Plot Map Classification


    Parameters
    ----------
    y     : array
            attribute to classify
    hinge : float
            multiplier for IQR

    Attributes
    ----------
    yb : array
        (n,1), bin ids for observations
    bins : array
          (n,1), the upper bounds of each class  (monotonic)
    k : int
        the number of classes
    counts : array
             (k,1), the number of observations falling in each class
    low_outlier_ids : array
        indices of observations that are low outliers
    high_outlier_ids : array
        indices of observations that are high outliers

    Notes
    -----

    The bins are set as follows::

        bins[0] = q[0]-hinge*IQR
        bins[1] = q[0]
        bins[2] = q[1]
        bins[3] = q[2]
        bins[4] = q[2]+hinge*IQR
        bins[5] = inf  (see Notes)

    where q is an array of the first three quartiles of y and
    IQR=q[2]-q[0]

    If q[2]+hinge*IQR > max(y) there will only be 5 classes and no high
    outliers, otherwise, there will be 6 classes and at least one high
    outlier.

    Examples
    --------
    >>> cal = load_example()
    >>> bp = Box_Plot(cal)
    >>> bp.bins
    array([ -5.28762500e+01,   2.56750000e+00,   9.36500000e+00,
             3.95300000e+01,   9.49737500e+01,   4.11145000e+03])
    >>> bp.counts
    array([ 0, 15, 14, 14,  6,  9])
    >>> bp.high_outlier_ids
    array([ 0,  6, 18, 29, 33, 36, 37, 40, 42])
    >>> cal[bp.high_outlier_ids]
    array([  329.92,   181.27,   370.5 ,   722.85,   192.05,   110.74,
            4111.45,   317.11,   264.93])
    >>> bx = Box_Plot(np.arange(100))
    >>> bx.bins
    array([ -49.5 ,   24.75,   49.5 ,   74.25,  148.5 ])

    """

    def __init__(self, y, hinge=1.5):
        """
        Parameters
        ----------
        y : array (n,1)
            attribute to classify
        hinge : float
            multiple of inter-quartile range (default=1.5)
        """
        self.hinge = hinge
        Map_Classifier.__init__(self, y)
        self.name = 'Box Plot'

    def _set_bins(self):
        y = self.y
        pct = [25, 50, 75, 100]
        bins = [stats.scoreatpercentile(y, p) for p in pct]
        iqr = bins[-2] - bins[0]
        self.iqr = iqr
        pivot = self.hinge * iqr
        left_fence = bins[0] - pivot
        right_fence = bins[-2] + pivot
        if right_fence < bins[-1]:
            bins.insert(-1, right_fence)
        else:
            bins[-1] = right_fence
        bins.insert(0, left_fence)
        self.bins = np.array(bins)
        self.k = len(pct)

    def _classify(self):
        Map_Classifier._classify(self)
        self.low_outlier_ids = np.nonzero(self.yb == 0)[0]
        self.high_outlier_ids = np.nonzero(self.yb == 5)[0]


class Quantiles(Map_Classifier):
    """
    Quantile Map Classification

    Parameters
    ----------
    y : array
        (n,1), values to classify
    k : int
        number of classes required

    Attributes
    ----------

    yb      : array
              (n,1), bin ids for observations,
              each value is the id of the class the observation belongs to
              yb[i] = j  for j>=1  if bins[j-1] < y[i] <= bins[j], yb[i] = 0
              otherwise
    bins    : array
              (k,1), the upper bounds of each class
    k       : int
              the number of classes
    counts  : array
              (k,1), the number of observations falling in each class


    Examples
    --------
    >>> cal = load_example()
    >>> q = Quantiles(cal, k = 5)
    >>> q.bins
    array([  1.46400000e+00,   5.79800000e+00,   1.32780000e+01,
             5.46160000e+01,   4.11145000e+03])
    >>> q.counts
    array([12, 11, 12, 11, 12])
    >>>
    """

    def __init__(self, y, k=K):
        self.k = k
        Map_Classifier.__init__(self, y)
        self.name = 'Quantiles'

    def _set_bins(self):
        y = self.y
        k = self.k
        self.bins = quantile(y, k=k)


class Std_Mean(Map_Classifier):
    """
    Standard Deviation and Mean Map Classification

    Parameters
    ----------
    y         : array
                (n,1), values to classify
    multiples : array
                the multiples of the standard deviation to add/subtract from
                the sample mean to define the bins, default=[-2,-1,1,2]

    Attributes
    ----------

    yb      : array
              (n,1), bin ids for observations,
    bins    : array
              (k,1), the upper bounds of each class
    k       : int
              the number of classes
    counts  : array
              (k,1), the number of observations falling in each class

    Examples
    --------
    >>> cal = load_example()
    >>> st = Std_Mean(cal)
    >>> st.k
    5
    >>> st.bins
    array([ -967.36235382,  -420.71712519,   672.57333208,  1219.21856072,
            4111.45      ])
    >>> st.counts
    array([ 0,  0, 56,  1,  1])
    >>>
    >>> st3 = Std_Mean(cal, multiples = [-3, -1.5, 1.5, 3])
    >>> st3.bins
    array([-1514.00758246,  -694.03973951,   945.8959464 ,  1765.86378936,
            4111.45      ])
    >>> st3.counts
    array([ 0,  0, 57,  0,  1])
    >>>

    """
    def __init__(self, y, multiples=[-2, -1, 1, 2]):
        self.multiples = multiples
        Map_Classifier.__init__(self, y)
        self.name = 'Std_Mean'

    def _set_bins(self):
        y = self.y
        s = y.std(ddof=1)
        m = y.mean()
        cuts = [m + s * w for w in self.multiples]
        y_max = y.max()
        if cuts[-1] < y_max:
            cuts.append(y_max)
        self.bins = np.array(cuts)
        self.k = len(cuts)


class Maximum_Breaks(Map_Classifier):
    """
    Maximum Breaks Map Classification

    Parameters
    ----------
    y  : array
         (n, 1), values to classify

    k  : int
         number of classes required

    mindiff : float
              The minimum difference between class breaks

    Attributes
    ----------
    yb : array
         (n, 1), bin ids for observations

    bins : array
           (k, 1), the upper bounds of each class

    k    : int
           the number of classes

    counts : array
             (k, 1), the number of observations falling in each class (numpy
             array k x 1)

    Examples
    --------
    >>> cal = load_example()
    >>> mb = Maximum_Breaks(cal, k = 5)
    >>> mb.k
    5
    >>> mb.bins
    array([  146.005,   228.49 ,   546.675,  2417.15 ,  4111.45 ])
    >>> mb.counts
    array([50,  2,  4,  1,  1])
    >>>

    """
    def __init__(self, y, k=5, mindiff=0):
        self.k = k
        self.mindiff = mindiff
        Map_Classifier.__init__(self, y)
        self.name = 'Maximum_Breaks'

    def _set_bins(self):
        xs = self.y.copy()
        k = self.k
        xs.sort()
        min_diff = self.mindiff
        d = xs[1:] - xs[:-1]
        diffs = d[np.nonzero(d > min_diff)]
        diffs = sp.unique(diffs)
        k1 = k - 1
        if len(diffs) > k1:
            diffs = diffs[-k1:]
        mp = []
        self.cids = []
        for diff in diffs:
            ids = np.nonzero(d == diff)
            for id in ids:
                self.cids.append(id[0])
                cp = ((xs[id] + xs[id + 1]) / 2.)
                mp.append(cp[0])
        mp.append(xs[-1])
        mp.sort()
        self.bins = np.array(mp)


class Natural_Breaks(Map_Classifier):
    """
    Natural Breaks Map Classification

    Parameters
    ----------
    y       : array
              (n,1), values to classify
    k       : int
              number of classes required
    initial : int
              number of initial solutions to generate, (default=100)

    Attributes
    ----------

    yb      : array
              (n,1), bin ids for observations,
    bins    : array
              (k,1), the upper bounds of each class
    k       : int
              the number of classes
    counts  : array
              (k,1), the number of observations falling in each class

    Examples
    --------
    >>> import numpy as np
    >>> np.random.seed(10)
    >>> cal = load_example()
    >>> nb = Natural_Breaks(cal, k = 5)
    >>> nb.k
    5
    >>> nb.counts
    array([14, 13, 14, 10,  7])
    >>> nb.bins
    array([  1.81000000e+00,   7.60000000e+00,   2.98200000e+01,
             1.81270000e+02,   4.11145000e+03])
    >>> x = np.array([1] * 50)
    >>> x[-1] = 20
    >>> nb = Natural_Breaks(x, k = 5, initial = 0)
    Warning: Not enough unique values in array to form k classes
    Warning: setting k to 2
    >>> nb.bins
    array([ 1, 20])
    >>> nb.counts
    array([49,  1])


    Notes
    -----
    There is a tradeoff here between speed and consistency of the
    classification
    If you want more speed, set initial to a smaller value (0
    would result in the best speed, if you want more consistent classes in
    multiple runs of Natural_Breaks on the same data, set initial to a
    higher value.


    """
    def __init__(self, y, k=K, initial=100):
        self.k = k
        self.initial = initial
        Map_Classifier.__init__(self, y)
        self.name = 'Natural_Breaks'

    def _set_bins(self):

        x = self.y.copy()
        k = self.k
        res0 = natural_breaks(x, k)
        fit = res0[2].sum()
        for i in xrange(self.initial):
            res = natural_breaks(x, k)
            fit_i = res[2].sum()
            if fit_i < fit:
                res0 = res
        self.bins = np.array(res0[-1])
        self.k = len(self.bins)
        self.iterations = res0[-2]


class Fisher_Jenks(Map_Classifier):
    """
    Fisher Jenks optimal classifier - mean based

    Parameters
    ----------
    y : array
        (n,1), values to classify
    k : int
        number of classes required

    Attributes
    ----------

    yb      : array
              (n,1), bin ids for observations
    bins    : array
              (k,1), the upper bounds of each class
    k       : int
              the number of classes
    counts  : array
              (k,1), the number of observations falling in each class


    Examples
    --------

    >>> cal = load_example()
    >>> fj = Fisher_Jenks(cal)
    >>> fj.adcm
    799.24000000000001
    >>> fj.bins
    array([   75.29,   192.05,   370.5 ,   722.85,  4111.45])
    >>> fj.counts
    array([49,  3,  4,  1,  1])
    >>>
    """

    def __init__(self, y, k=K):

        nu = len(np.unique(y))
        if nu < k:
            raise ValueError("Fewer unique values than specified classes.")
        self.k = k
        Map_Classifier.__init__(self, y)
        self.name = "Fisher_Jenks"

    def _set_bins(self):
        x = self.y.copy()
        self.bins = np.array(_fisher_jenks_means(x, classes=self.k)[1:])


class Fisher_Jenks_Sampled(Map_Classifier):
    """
    Fisher Jenks optimal classifier - mean based using random sample

    Parameters
    ----------
    y      : array
             (n,1), values to classify
    k      : int
             number of classes required
    pct    : float
             The percentage of n that should form the sample
             If pct is specified such that n*pct > 1000, then
             pct = 1000./n, unless truncate is False
    truncate : boolean
               truncate pct in cases where pct * n > 1000., (Default True)

    Attributes
    ----------

    yb      : array
              (n,1), bin ids for observations
    bins    : array
              (k,1), the upper bounds of each class
    k       : int
              the number of classes
    counts  : array
              (k,1), the number of observations falling in each class

    Examples
    --------

    (Turned off due to timing being different across hardware)

    """

    def __init__(self, y, k=K, pct=0.10, truncate=True):
        self.k = k
        n = y.size

        if (pct * n > 1000) and truncate:
            pct = 1000. / n
        ids = np.random.random_integers(0, n - 1, n * pct)
        yr = y[ids]
        yr[-1] = max(y)  # make sure we have the upper bound
        yr[0] = min(y)  # make sure we have the min
        self.original_y = y
        self.pct = pct
        self.yr = yr
        self.yr_n = yr.size
        Map_Classifier.__init__(self, yr)
        self.yb, self.counts = bin1d(y, self.bins)
        self.name = "Fisher_Jenks_Sampled"
        self.y = y
        self._summary()  # have to recalculate summary stats

    def _set_bins(self):
        fj = Fisher_Jenks(self.y, self.k)
        self.bins = fj.bins


class Jenks_Caspall(Map_Classifier):
    """
    Jenks Caspall  Map Classification

    Parameters
    ----------
    y : array
        (n,1), values to classify
    k : int
        number of classes required

    Attributes
    ----------

    yb      : array
              (n,1), bin ids for observations,
    bins    : array
              (k,1), the upper bounds of each class
    k       : int
              the number of classes
    counts  : array
              (k,1), the number of observations falling in each class


    Examples
    --------
    >>> cal = load_example()
    >>> jc = Jenks_Caspall(cal, k = 5)
    >>> jc.bins
    array([  1.81000000e+00,   7.60000000e+00,   2.98200000e+01,
             1.81270000e+02,   4.11145000e+03])
    >>> jc.counts
    array([14, 13, 14, 10,  7])

    """
    def __init__(self, y, k=K):
        self.k = k
        Map_Classifier.__init__(self, y)
        self.name = "Jenks_Caspall"

    def _set_bins(self):
        x = self.y.copy()
        k = self.k
        # start with quantiles
        q = quantile(x, k)
        solving = True
        xb, cnts = bin1d(x, q)
        # class means
        if x.ndim == 1:
            x.shape = (x.size, 1)
        n, k = x.shape
        xm = [np.median(x[xb == i]) for i in np.unique(xb)]
        xb0 = xb.copy()
        q = xm
        it = 0
        rk = range(self.k)
        while solving:
            xb = np.zeros(xb0.shape, int)
            d = abs(x - q)
            xb = d.argmin(axis=1)
            if (xb0 == xb).all():
                solving = False
            else:
                xb0 = xb
            it += 1
            q = np.array([np.median(x[xb == i]) for i in rk])
        cuts = np.array([max(x[xb == i]) for i in sp.unique(xb)])
        cuts.shape = (len(cuts),)
        self.bins = cuts
        self.iterations = it


class Jenks_Caspall_Sampled(Map_Classifier):
    """
    Jenks Caspall Map Classification using a random sample

    Parameters
    ----------

    y       : array
              (n,1), values to classify
    k       : int
              number of classes required
    pct     : float
              The percentage of n that should form the sample
              If pct is specified such that n*pct > 1000, then pct = 1000./n

    Attributes
    ----------

    yb      : array
              (n,1), bin ids for observations,
    bins    : array
              (k,1), the upper bounds of each class
    k       : int
              the number of classes
    counts  : array
              (k,1), the number of observations falling in each class


    Examples
    --------

    >>> cal = load_example()
    >>> x = np.random.random(100000)
    >>> jc = Jenks_Caspall(x)
    >>> jcs = Jenks_Caspall_Sampled(x)
    >>> jc.bins
    array([ 0.19770952,  0.39695769,  0.59588617,  0.79716865,  0.99999425])
    >>> jcs.bins
    array([ 0.18877882,  0.39341638,  0.6028286 ,  0.80070925,  0.99999425])
    >>> jc.counts
    array([19804, 20005, 19925, 20178, 20088])
    >>> jcs.counts
    array([18922, 20521, 20980, 19826, 19751])
    >>>

    # not for testing since we get different times on different hardware
    # just included for documentation of likely speed gains
    #>>> t1 = time.time(); jc = Jenks_Caspall(x); t2 = time.time()
    #>>> t1s = time.time(); jcs = Jenks_Caspall_Sampled(x); t2s = time.time()
    #>>> t2 - t1; t2s - t1s
    #1.8292930126190186
    #0.061631917953491211

    Notes
    -----
    This is intended for large n problems. The logic is to apply
    Jenks_Caspall to a random subset of the y space and then bin the
    complete vector y on the bins obtained from the subset. This would
    trade off some "accuracy" for a gain in speed.

    """

    def __init__(self, y, k=K, pct=0.10):
        self.k = k
        n = y.size
        if pct * n > 1000:
            pct = 1000. / n
        ids = np.random.random_integers(0, n - 1, n * pct)
        yr = y[ids]
        yr[0] = max(y)  # make sure we have the upper bound
        self.original_y = y
        self.pct = pct
        self.yr = yr
        self.yr_n = yr.size
        Map_Classifier.__init__(self, yr)
        self.yb, self.counts = bin1d(y, self.bins)
        self.name = "Jenks_Caspall_Sampled"
        self.y = y
        self._summary()  # have to recalculate summary stats

    def _set_bins(self):
        jc = Jenks_Caspall(self.y, self.k)
        self.bins = jc.bins
        self.iterations = jc.iterations


class Jenks_Caspall_Forced(Map_Classifier):
    """

    Jenks Caspall  Map Classification with forced movements

    Parameters
    ----------
    y : array
        (n,1), values to classify
    k : int
        number of classes required

    Attributes
    ----------

    yb      : array
              (n,1), bin ids for observations
    bins    : array
              (k,1), the upper bounds of each class
    k       : int
              the number of classes
    counts  : array
              (k,1), the number of observations falling in each class


    Examples
    --------
    >>> cal = load_example()
    >>> jcf = Jenks_Caspall_Forced(cal, k = 5)
    >>> jcf.k
    5
    >>> jcf.bins
    array([[  1.34000000e+00],
           [  5.90000000e+00],
           [  1.67000000e+01],
           [  5.06500000e+01],
           [  4.11145000e+03]])
    >>> jcf.counts
    array([12, 12, 13,  9, 12])
    >>> jcf4 = Jenks_Caspall_Forced(cal, k = 4)
    >>> jcf4.k
    4
    >>> jcf4.bins
    array([[  2.51000000e+00],
           [  8.70000000e+00],
           [  3.66800000e+01],
           [  4.11145000e+03]])
    >>> jcf4.counts
    array([15, 14, 14, 15])
    >>>
    """
    def __init__(self, y, k=K):
        self.k = k
        Map_Classifier.__init__(self, y)
        self.name = "Jenks_Caspall_Forced"

    def _set_bins(self):
        x = self.y.copy()
        k = self.k
        q = quantile(x, k)
        solving = True
        xb, cnt = bin1d(x, q)
        # class means
        if x.ndim == 1:
            x.shape = (x.size, 1)
        n, tmp = x.shape
        xm = [x[xb == i].mean() for i in np.unique(xb)]
        q = xm
        xbar = np.array([xm[xbi] for xbi in xb])
        xbar.shape = (n, 1)
        ss = x - xbar
        ss *= ss
        ss = sum(ss)
        down_moves = up_moves = 0
        solving = True
        it = 0
        while solving:
            # try upward moves first
            moving_up = True
            while moving_up:
                class_ids = sp.unique(xb)
                nk = [sum(xb == j) for j in class_ids]
                candidates = nk[:-1]
                i = 0
                up_moves = 0
                while candidates:
                    nki = candidates.pop(0)
                    if nki > 1:
                        ids = np.nonzero(xb == class_ids[i])
                        mover = max(ids[0])
                        tmp = xb.copy()
                        tmp[mover] = xb[mover] + 1
                        tm = [x[tmp == j].mean() for j in sp.unique(tmp)]
                        txbar = np.array([tm[xbi] for xbi in tmp])
                        txbar.shape = (n, 1)
                        tss = x - txbar
                        tss *= tss
                        tss = sum(tss)
                        if tss < ss:
                            xb = tmp
                            ss = tss
                            candidates = []
                            up_moves += 1
                    i += 1
                if not up_moves:
                    moving_up = False
            moving_down = True
            while moving_down:
                class_ids = sp.unique(xb)
                nk = [sum(xb == j) for j in class_ids]
                candidates = nk[1:]
                i = 1
                down_moves = 0
                while candidates:
                    nki = candidates.pop(0)
                    if nki > 1:
                        ids = np.nonzero(xb == class_ids[i])
                        mover = min(ids[0])
                        mover_class = xb[mover]
                        target_class = mover_class - 1
                        tmp = xb.copy()
                        tmp[mover] = target_class
                        tm = [x[tmp == j].mean() for j in sp.unique(tmp)]
                        txbar = np.array([tm[xbi] for xbi in tmp])
                        txbar.shape = (n, 1)
                        tss = x - txbar
                        tss *= tss
                        tss = sum(tss)
                        if tss < ss:
                            xb = tmp
                            ss = tss
                            candidates = []
                            down_moves += 1
                    i += 1
                if not down_moves:
                    moving_down = False
            if not up_moves and not down_moves:
                solving = False
            it += 1
        cuts = [max(x[xb == c]) for c in sp.unique(xb)]
        self.bins = np.array(cuts)
        self.iterations = it


class User_Defined(Map_Classifier):
    """
    User Specified Binning


    Parameters
    ----------
    y    : array
           (n,1), values to classify
    bins : array
           (k,1), upper bounds of classes (have to be monotically increasing)

    Attributes
    ----------

    yb      : array
              (n,1), bin ids for observations,
    bins    : array
              (k,1), the upper bounds of each class
    k       : int
              the number of classes
    counts  : array
              (k,1), the number of observations falling in each class


    Examples
    --------
    >>> cal = load_example()
    >>> bins = [20, max(cal)]
    >>> bins
    [20, 4111.4499999999998]
    >>> ud = User_Defined(cal, bins)
    >>> ud.bins
    array([   20.  ,  4111.45])
    >>> ud.counts
    array([37, 21])
    >>> bins = [20, 30]
    >>> ud = User_Defined(cal, bins)
    >>> ud.bins
    array([   20.  ,    30.  ,  4111.45])
    >>> ud.counts
    array([37,  4, 17])
    >>>


    Notes
    -----
    If upper bound of user bins does not exceed max(y) we append an
    additional bin.

    """

    def __init__(self, y, bins):
        if bins[-1] < max(y):
            bins.append(max(y))
        self.k = len(bins)
        self.bins = np.array(bins)
        self.y = y
        Map_Classifier.__init__(self, y)
        self.name = 'User Defined'

    def _set_bins(self):
        pass


class Max_P_Classifier(Map_Classifier):
    """
    Max_P Map Classification

    Based on Max_p regionalization algorithm

    Parameters
    ----------
    y       : array
              (n,1), values to classify
    k       : int
              number of classes required
    initial : int
              number of initial solutions to use prior to swapping

    Attributes
    ----------

    yb      : array
              (n,1), bin ids for observations,
    bins    : array
              (k,1), the upper bounds of each class
    k       : int
              the number of classes
    counts  : array
              (k,1), the number of observations falling in each class

    Examples
    --------
    >>> import pysal
    >>> cal = pysal.esda.mapclassify.load_example()
    >>> mp = pysal.Max_P_Classifier(cal)
    >>> mp.bins
    array([    8.7 ,    16.7 ,    20.47,    66.26,  4111.45])
    >>> mp.counts
    array([29,  8,  1, 10, 10])

    """
    def __init__(self, y, k=K, initial=1000):
        self.k = k
        self.initial = initial
        Map_Classifier.__init__(self, y)
        self.name = "Max_P"

    def _set_bins(self):
        x = self.y.copy()
        k = self.k
        q = quantile(x, k)
        if x.ndim == 1:
            x.shape = (x.size, 1)
        n, tmp = x.shape
        x.sort(axis=0)
        # find best of initial solutions
        solution = 0
        best_tss = x.var() * x.shape[0]
        tss_all = np.zeros((self.initial, 1))
        while solution < self.initial:
            remaining = range(n)
            seeds = [np.nonzero(di == min(
                di))[0][0] for di in [np.abs(x - qi) for qi in q]]
            rseeds = np.random.permutation(range(k)).tolist()
            [remaining.remove(seed) for seed in seeds]
            self.classes = classes = []
            [classes.append([seed]) for seed in seeds]
            while rseeds:
                seed_id = rseeds.pop()
                current = classes[seed_id]
                growing = True
                while growing:
                    current = classes[seed_id]
                    low = current[0]
                    high = current[-1]
                    left = low - 1
                    right = high + 1
                    move_made = False
                    if left in remaining:
                        current.insert(0, left)
                        remaining.remove(left)
                        move_made = True
                    if right in remaining:
                        current.append(right)
                        remaining.remove(right)
                        move_made = True
                    if move_made:
                        classes[seed_id] = current
                    else:
                        growing = False
            tss = _fit(self.y, classes)
            tss_all[solution] = tss
            if tss < best_tss:
                best_solution = classes
                best_it = solution
                best_tss = tss
            solution += 1
        classes = best_solution
        self.best_it = best_it
        self.tss = best_tss
        self.a2c = a2c = {}
        self.tss_all = tss_all
        for r, cl in enumerate(classes):
            for a in cl:
                a2c[a] = r
        swapping = True
        while swapping:
            rseeds = np.random.permutation(range(k)).tolist()
            total_moves = 0
            while rseeds:
                id = rseeds.pop()
                growing = True
                total_moves = 0
                while growing:
                    target = classes[id]
                    left = target[0] - 1
                    right = target[-1] + 1
                    n_moves = 0
                    if left in a2c:
                        left_class = classes[a2c[left]]
                        if len(left_class) > 1:
                            a = left_class[-1]
                            if self._swap(left_class, target, a):
                                target.insert(0, a)
                                left_class.remove(a)
                                a2c[a] = id
                                n_moves += 1
                    if right in a2c:
                        right_class = classes[a2c[right]]
                        if len(right_class) > 1:
                            a = right_class[0]
                            if self._swap(right_class, target, a):
                                target.append(a)
                                right_class.remove(a)
                                n_moves += 1
                                a2c[a] = id
                    if not n_moves:
                        growing = False
                total_moves += n_moves
            if not total_moves:
                swapping = False
        xs = self.y.copy()
        xs.sort()
        self.bins = np.array([xs[cl][-1] for cl in classes])

    def _ss(self, class_def):
        """calculates sum of squares for a class"""
        yc = self.y[class_def]
        css = yc - yc.mean()
        css *= css
        return sum(css)

    def _swap(self, class1, class2, a):
        """evaluate cost of moving a from class1 to class2"""
        ss1 = self._ss(class1)
        ss2 = self._ss(class2)
        tss1 = ss1 + ss2
        class1c = copy.copy(class1)
        class2c = copy.copy(class2)
        class1c.remove(a)
        class2c.append(a)
        ss1 = self._ss(class1c)
        ss2 = self._ss(class2c)
        tss2 = ss1 + ss2
        if tss1 < tss2:
            return False
        else:
            return True


def _fit(y, classes):
    """Calculate the total sum of squares for a vector y classified into
    classes

    Parameters
    ----------
    y : array
        (n,1), variable to be classified

    classes : array
              (k,1), integer values denoting class membership

    """
    tss = 0
    for class_def in classes:
        yc = y[class_def]
        css = yc - yc.mean()
        css *= css
        tss += sum(css)
    return tss

kmethods = {}
kmethods["Quantiles"] = Quantiles
kmethods["Fisher_Jenks"] = Fisher_Jenks
kmethods['Natural_Breaks'] = Natural_Breaks
kmethods['Maximum_Breaks'] = Maximum_Breaks


def gadf(y, method="Quantiles", maxk=15, pct=0.8):
    """
    Evaluate the Goodness of Absolute Deviation Fit of a Classifier
    Finds the minimum value of k for which gadf>pct

    Parameters
    ----------

    y      : array
             (n, 1) values to be classified
    method : {'Quantiles, 'Fisher_Jenks', 'Maximum_Breaks', 'Natrual_Breaks'}
    maxk   : int
             maximum value of k to evaluate
    pct    : float
             The percentage of GADF to exceed

    Returns
    -------
    k : int
        number of classes
    cl : object
         instance of the classifier at k
    gadf : float
           goodness of absolute deviation fit

    Examples
    --------
    >>> cal = load_example()
    >>> qgadf = gadf(cal)
    >>> qgadf[0]
    15
    >>> qgadf[-1]
    0.37402575909092828

    Quantiles fail to exceed 0.80 before 15 classes. If we lower the bar to
    0.2 we see quintiles as a result

    >>> qgadf2 = gadf(cal, pct = 0.2)
    >>> qgadf2[0]
    5
    >>> qgadf2[-1]
    0.21710231966462412
    >>>

    Notes
    -----

    The GADF is defined as:

        .. math::

            GADF = 1 - \sum_c \sum_{i \in c}
                   |y_i - y_{c,med}|  / \sum_i |y_i - y_{med}|

        where :math:`y_{med}` is the global median and :math:`y_{c,med}` is
        the median for class :math:`c`.

    See Also
    --------
    K_classifiers
    """

    y = np.array(y)
    adam = (np.abs(y - np.median(y))).sum()
    for k in range(2, maxk + 1):
        cl = kmethods[method](y, k)
        gadf = 1 - cl.adcm / adam
        if gadf > pct:
            break
    return (k, cl, gadf)


class K_classifiers:
    """
    Evaluate all k-classifers and pick optimal based on k and GADF

    Parameters
    ----------
    y      : array
             (n,1), values to be classified
    pct    : float
             The percentage of GADF to exceed

    Attributes
    ----------
    best   :  object
              instance of the optimal Map_Classifier
    results : dictionary
              keys are classifier names, values are the Map_Classifier
              instances with the best pct for each classifer

    Examples
    --------

    >>> cal = load_example()
    >>> ks = K_classifiers(cal)
    >>> ks.best.name
    'Fisher_Jenks'
    >>> ks.best.k
    4
    >>> ks.best.gadf
    0.84810327199081048
    >>>

    Notes
    -----
    This can be used to suggest a classification scheme.

    See Also
    --------
    gadf

    """
    def __init__(self, y, pct=0.8):
        results = {}
        best = gadf(y, "Fisher_Jenks", maxk=len(y) - 1, pct=pct)
        pct0 = best[0]
        k0 = best[-1]
        keys = kmethods.keys()
        keys.remove("Fisher_Jenks")
        results["Fisher_Jenks"] = best
        for method in keys:
            results[method] = gadf(y, method, maxk=len(y) - 1, pct=pct)
            k1 = results[method][0]
            pct1 = results[method][-1]
            if (k1 < k0) or (k1 == k0 and pct0 < pct1):
                best = results[method]
                k0 = k1
                pct0 = pct1
        self.results = results
        self.best = best[1]


def fj(x, k=5):
    y = x.copy()
    y.sort()
    d = {}
    initial = opt_part(y)
    # d has key = number of groups
    # value: list of ids, list of group tss, group size
    split_id = [initial[0]]
    tss = initial[1:]  # left and right within tss
    sizes = [split_id - 1, len(y) - split_id]
    d[2] = [split_id, tss, sizes]
    return d


def opt_part(x):
    """
    Find optimal bi-partition of x values

    Parameters
    -----------

    x : array
        (n,1), Array of attribute values

    Returns
    -------
    opt_i : int
            partition index
    tss : float
          toal sum of squares
    left_min : float
               variance to the left of the break (including the break)
    right_min : float
                variance to the right of the break


    """

    n = len(x)
    tss = np.inf
    opt_i = -999
    for i in xrange(1, n):
        print i
        left = x[:i].var() * i
        right = x[i:].var() * (n - i)
        tss_i = left + right
        if tss_i < tss:
            opt_i = i
            tss = tss_i
            left_min = left
            right_min = right
    return (opt_i, tss, left_min, right_min)<|MERGE_RESOLUTION|>--- conflicted
+++ resolved
@@ -369,21 +369,11 @@
 
 class Map_Classifier:
     """
-<<<<<<< HEAD
-    Abstract class for all map classifications
-
-    For an array :math:`y` of :math:`n` values, a map classifier places
-    each value :math:`y_i` into one of :math:`k` mutually exclusive and
-    exhaustive classes.  Each classifier defines the classes based on
-    different criteria, but in all cases the following hold for the
-    classifiers in PySAL:
-=======
     Abstract class for all map classifications [Slocum2008]_
     For an array :math:`y` of :math:`n` values, a map classifier places each value
     :math:`y_i` into one of :math:`k` mutually exclusive and exhaustive classes.
     Each classifer defines the classes based on different criteria, but in all
     cases the following hold for the classifiers in PySAL:
->>>>>>> fe3ffbdf
 
     .. math::
 
@@ -423,16 +413,6 @@
     * :func:`~pysal.esda.mapclassify.gadf`
     * :class:`~pysal.esda.mapclassify.K_classifiers`
 
-<<<<<<< HEAD
-    References
-    ----------
-
-    Slocum, T.A., R.B. McMaster, F.C. Kessler and H.H. Howard (2009)
-    *Thematic Cartography and Geovisualization*. Pearson Prentice Hall, Upper
-    Saddle River.
-
-=======
->>>>>>> fe3ffbdf
     """
 
     def __init__(self, y):
